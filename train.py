import os
import sys
import torch 
import logging
import cv2 as cv2
import torch.optim as optim
import torch.nn.functional as F

from tqdm import tqdm
from src.loss.focus import FocusLoss
from src.loss.motion import MotionLoss
from src.utils import misc
from src.utils import pose
from src.utils import event_proc
from src.utils import vector_math
from src.utils import load_config
from src.model.eventflow import EventFlowINR
from src.utils.wandb import WandbLogger
from src.model.warp import NeuralODEWarp
from src.model import geometric
from src.utils.timer import TimeAnalyzer
from src.dataset_loader import dataset_manager
from src.model.eventflow import DenseOpticalFlowCalc
from src.utils.event_image_converter import EventImageConverter

# log
logging.basicConfig(
    handlers=[
        logging.FileHandler(f"main.log", mode="w"),
        logging.StreamHandler(sys.stdout),
    ],
    level=logging.INFO,
    format="%(asctime)s - %(name)s - %(levelname)s - %(message)s",
)

logger = logging.getLogger(__name__)

torch.set_float32_matmul_precision('high')

if __name__ == "__main__":
    # load configs
    args = load_config.parse_args()
    config = load_config.load_yaml_config(args.config)
    data_config = config["data"]
    model_config = config["model"]
    warp_config = config["warp"]
    optimizer_config = config["optimizer"]

    # wandb
    wandb_logger = WandbLogger(config)

    # detect cuda
    device = torch.device('cuda:' + str(args.gpu) if torch.cuda.is_available() else 'cpu')
    logger.info(f"Use device: {device}")

    # fix seed
    misc.fix_random_seed()

    # load dataset 
    dataset_name = data_config.pop('dataset_name')
    dataloader_config = data_config.pop('loader')
    dataset = dataset_manager.get_dataset(dataset_name, data_config)
    loader, provider = dataset_manager.create_loader(dataset, dataloader_config)
    camera_K = provider.get_camera_K().to(device)
    gt_camera_pose = provider.get_gt_camera_pose().to(device)
    [start_index, end_index] = provider.sequence_indices
    end_time, start_time = gt_camera_pose[...,0][end_index], gt_camera_pose[...,0][start_index] 
    time_scale = torch.Tensor(1 / (end_time - start_time)).to(device)
    print(start_index, end_index)
    print(time_scale)
    
    # event2img converter
    image_size = (data_config["hight"], data_config["weight"])
    converter = EventImageConverter(image_size)
    
    # create the grid of camera normalized plane
    pixel2cam = geometric.Pixel2Cam(image_size[0], image_size[1], device)
    norm_coords = pixel2cam.generate_normalized_coordinate(camera_K.to(device))
    
    # create model
    flow_field: EventFlowINR = EventFlowINR(model_config).to(device)
    warpper = NeuralODEWarp(flow_field, device, **warp_config)
    
    # create NN optimizer
    optimizer = optim.Adam(flow_field.parameters(), lr=optimizer_config["initial_lrate"])
    
    # create theseus optimizer
    pose_optimizer = geometric.PoseOptimizer(image_size, device)

    # instantiate criterion
    grad_criterion = FocusLoss(loss_type="gradient_magnitude", norm="l1")
    var_criterion = FocusLoss(loss_type="variance", norm="l1")
    motion_criterion = MotionLoss(loss_type="MSE")
    
    # prepare data to valid
    valid_data = provider.get_valid_data(config["valid"]["file_idx"])
    valid_events = valid_data["events"]
    valid_events_norm = valid_data["events_norm"]
    valid_events_timestamps = valid_data["timestamps"]
    valid_norm_txy = valid_events_norm[:, :-1].float().to(device)

    # display origin valid data
    blur_valid_origin_iwe, valid_origin_iwe = converter.create_iwes(
        events=valid_events[:, [2,1,0,3]],
        method="bilinear_vote",
        sigma=1.0,
        blur=True
    )
    wandb_logger.write_img("iwe", valid_origin_iwe.detach().cpu().numpy() * 255)
    wandb_logger.update_buffer()

    # time analysis
    time_analyzer = TimeAnalyzer()

    # train
    num_epochs = optimizer_config["num_epoch"]
    decay_steps = 1
    decay_factor = (optimizer_config["final_lrate"] / optimizer_config["initial_lrate"]) ** (1 / (num_epochs / decay_steps))
    for i in range(num_epochs):
        
        time_analyzer.start_epoch()

        for idx, sample in enumerate(tqdm(loader, desc=f"Tranning {i} epoch", leave=True)):
            optimizer.zero_grad()
            
            # get batch data
            events = sample["events"].squeeze(0)
            events_norm = sample["events_norm"].squeeze(0)
            timestamps = sample["timestamps"].squeeze(0)
            norm_txy = events_norm[:, :-1].float().to(device)
            blur_origin_iwe, origin_iwe = converter.create_iwes(
                events=events[:, [2,1,0,3]],
                method="bilinear_vote",
                sigma=1.0,
                blur=True
            )

            # get t_ref
            t_ref = warpper.get_reference_time(norm_txy, warp_config["tref_setting"])

            # warp by neural ode 
            warped_norm_txy = warpper.warp_events(norm_txy, t_ref, method=warp_config["solver"])
            # warped_norm_txy = warpper.warp_events(norm_txy, t_ref).unsqueeze(0)

            # create image warped event    
            num_iwe = warped_norm_txy.shape[0]
            num_events = warped_norm_txy.shape[1]
            polarity = events[:, 3].unsqueeze(0).expand(num_iwe, num_events).unsqueeze(-1).to(device)
            warped_norm_xytp = torch.cat((warped_norm_txy[..., [1,2,0]], polarity), dim=2)
            warped_events = event_proc.normalized_plane_to_pixel(
                warped_norm_xytp, 
                camera_K
            )
            # (x,y,t,p) ——> (y,x,t,p)
            warped_events = warped_events[...,[1,0,2,3]]
            # events should be reorganized as (y,x,t,p) that can processed by create_iwes
            blur_iwes, iwes = converter.create_iwes(
                events=warped_events,
                method="bilinear_vote",
                sigma=1.0,
                blur=True
            ) # [n,h,w] n can be one or multi

            # CMax loss
            if num_iwe == 1:
<<<<<<< HEAD
                var_loss = var_criterion(iwes)
                grad_loss = grad_criterion(iwes)
            elif num_iwe > 1:
                # var_loss = torch.Tensor([0]).to(device)
                grad_loss_t_min = grad_criterion(iwes[0].unsqueeze(0))
                grad_loss_t_mid = grad_criterion(iwes[len(iwes)//2].unsqueeze(0))
                grad_loss_t_max = grad_criterion(iwes[-1].unsqueeze(0))
                grad_loss_origin = grad_criterion(origin_iwe)
                grad_loss = (grad_loss_t_min + grad_loss_t_max + 2 * grad_loss_t_mid) / 4 * grad_loss_origin
                
                var_loss_t_min = var_criterion(iwes[0].unsqueeze(0))
                var_loss_t_mid = var_criterion(iwes[len(iwes)//2].unsqueeze(0))
                var_loss_t_max = var_criterion(iwes[-1].unsqueeze(0))
                var_loss_origin = var_criterion(origin_iwe)
                var_loss = (var_loss_t_min + var_loss_t_max + 2 * var_loss_t_mid) / 4 * var_loss_origin
            
            # sample coordinates
            # event_mask = (iwes == 1.0)
            # event_exist_mask = event_exist_mask.to(dtype=iwes.dtype)
            # wandb_logger.write_img("event_exist_mask", event_exist_mask.detach().cpu().numpy() * 255)
=======
                var_loss = var_criterion(blur_iwes)
                grad_loss = grad_criterion(blur_iwes)
            elif num_iwe > 1:
                # var_loss = torch.Tensor([0]).to(device)
                grad_loss_t_min = grad_criterion(blur_iwes[0].unsqueeze(0))
                grad_loss_t_mid = grad_criterion(blur_iwes[len(blur_iwes)//2].unsqueeze(0))
                grad_loss_t_max = grad_criterion(blur_iwes[-1].unsqueeze(0))
                grad_loss_origin = grad_criterion(blur_origin_iwe)
                grad_loss = (grad_loss_t_min + grad_loss_t_max + 2 * grad_loss_t_mid) / 4 * grad_loss_origin
                
                var_loss_t_min = var_criterion(blur_iwes[0].unsqueeze(0))
                var_loss_t_mid = var_criterion(blur_iwes[len(blur_iwes)//2].unsqueeze(0))
                var_loss_t_max = var_criterion(blur_iwes[-1].unsqueeze(0))
                var_loss_origin = var_criterion(blur_origin_iwe)
                var_loss = (var_loss_t_min + var_loss_t_max + 2 * var_loss_t_mid) / 4 * var_loss_origin
            
            # sample coordinates
            event_mask = (iwes[0] > 0.0)
            event_mask = event_mask.to(dtype=iwes.dtype)
            wandb_logger.write_img("event_mask", event_mask.detach().cpu().numpy() * 255)
>>>>>>> ee54d80d
            
            sample_coords = pixel2cam.sample_sparse_points(sparsity_level=(48*64), norm_coords=norm_coords)
            t_ref_expanded = t_ref * torch.ones(sample_coords.shape[1], device=device).reshape(1,-1,1).to(device)
            sample_norm_txy = torch.cat((t_ref_expanded, sample_coords[...,0:2]), dim=2)
            
            # get optical flow
            sample_flow = flow_field.forward(sample_norm_txy)
            sample_flow = F.pad(sample_flow, (0, 1), mode='constant', value=0)
            sample_flow = sample_flow * time_scale # scale
            
            # get gt velocity
            v_gt, w_gt = pose.pose_to_velocity(t_ref / time_scale, gt_camera_pose)
            v_gt, w_gt = v_gt.unsqueeze(0).to(device), w_gt.unsqueeze(0).to(device)
            v_gt_norm = v_gt / torch.norm(v_gt, p=2, dim=-1, keepdim=True)
            
            # intial value for differential epipolar constrain
            noise_level = 0.0
            v_gt_noisy = v_gt + noise_level * torch.randn_like(v_gt, device=v_gt.device)
            w_gt_noisy = w_gt + noise_level * torch.randn_like(w_gt, device=w_gt.device)
            v_gt_noisy = v_gt_noisy / torch.norm(v_gt_noisy, p=2, dim=-1, keepdim=True)
            # v_init = torch.zeros_like(v_gt, device=v_gt.device)
            # w_init = torch.zeros_like(v_gt, device=v_gt.device)
            init_velc = [v_gt_noisy, w_gt_noisy]
            
            # theseus optimize 
            v_opt, w_opt, v_his, w_his, err_his = pose_optimizer.optimize(
                sample_coords, sample_flow, 
                only_rotation=False, 
                init_velc=init_velc,
                num_iterations=100
            )
            
            v_dir_error = vector_math.vector_dir_error_in_degrees(v_opt.to(device), v_gt_norm)
            w_dir_error = vector_math.vector_dir_error_in_degrees(w_opt.to(device), w_gt)
            v_mag_error = vector_math.vector_mag_error(v_opt.to(device), v_gt_norm)
            w_mag_error = vector_math.vector_mag_error(w_opt.to(device), w_gt)
            
            # print(f"groundtruth_linear_velocity:{v_gt}, groundtruth_angular_velocity:{w_gt}")
            # print(f"initial_linear_velocity:{init_velc[0]}, intial_angular_velocity:{init_velc[1]}")
            # print(f"estimated_linear_velocity:{v_opt}, estimated_angular_velocity:{w_opt}")
            # print(f"linear_velocity_dir_error:{v_dir_error}, angular_velocity_error:{w_dir_error}")
            # print(f"linear_velocity_angle_error:{v_mag_error}, angular_velocity_error:{w_mag_error}")
            
            # Motion loss
            # motion_loss = motion_criterion(w_opt.to(device), v_opt.to(device), w_gt, v_gt_norm)
            motion_loss = torch.Tensor([0]).to(device)
            
            # Total loss
            alpha, beta, gamma = 1, 1, 1
            scaled_grad_loss =  alpha * grad_loss / 8.0
            scaled_var_loss = beta * var_loss / 31.0 
            scaled_motion_loss = gamma * motion_loss
            total_loss = - scaled_grad_loss - scaled_var_loss + scaled_motion_loss
            
            wandb_logger.write("var_loss", scaled_var_loss.item())
            wandb_logger.write("grad_loss", scaled_grad_loss.item())
            wandb_logger.write("motion_loss", scaled_motion_loss.item())
            wandb_logger.write("train_loss", total_loss.item())
            wandb_logger.write("v_dir_error", v_dir_error.item())
            wandb_logger.write("w_dir_error", w_dir_error.item())
            wandb_logger.write("v_mag_error", v_mag_error.item())
            wandb_logger.write("w_mag_error", w_mag_error.item())
            
            # NN optimize
            total_loss.backward()
            optimizer.step()
            
        # print loss in console
        tqdm.write(
            f"[LOG] Epoch {i} Total Loss: {total_loss.item()}, Var Loss: {scaled_var_loss.item()}, Grad Loss: {scaled_grad_loss.item()}, Motion Loss: {scaled_motion_loss.item()}"
        )
        # update learning rate
        for param_group in optimizer.param_groups:
            param_group['lr'] *= decay_factor
        wandb_logger.write("learing_rate", param_group['lr'])

        # valid
        if (i+1) % 10 == 0:
            time_analyzer.start_valid()
            with torch.no_grad():
                valid_ref = warpper.get_reference_time(valid_norm_txy, "min")
                valid_warped_norm_txy = warpper.warp_events(valid_norm_txy, valid_ref, method=warp_config["solver"])
                # valid_warped_norm_txy = warpper.warp_events(valid_norm_txy, valid_ref).unsqueeze(0)
                # create image warped event 
                num_iwe_valid = valid_warped_norm_txy.shape[0]
                num_events_valid = valid_warped_norm_txy.shape[1]          
                valid_polarity = valid_events[:, 3].unsqueeze(0).expand(num_iwe_valid, num_events_valid).unsqueeze(-1).to(device)
                valid_warped_norm_xytp = torch.cat((valid_warped_norm_txy[..., [1,2,0]], valid_polarity), dim=2)
                
                valid_warped_events = event_proc.normalized_plane_to_pixel(
                    valid_warped_norm_xytp, 
                    camera_K
                )
                valid_warped_events = valid_warped_events[...,[1,0,2,3]]
            
                blur_optimized_iwe, optimized_iwe = converter.create_iwes(
                    events=valid_warped_events,
                    method="bilinear_vote",
                    sigma=1.0,
                    blur=True
                )
                wandb_logger.write_img("iwe", optimized_iwe.detach().cpu().numpy() * 255)
            time_analyzer.end_valid()

        # log
        time_analyzer.end_epoch()
        wandb_logger.update_buffer()

    stats = time_analyzer.get_statistics()
    wandb_logger.write("Total Trainning Time", (stats["total_train_time"] / 60))
    wandb_logger.write("Average Epoch Time", (stats["avg_epoch_time"] / 60))
    wandb_logger.write("Total Validation Time", (stats["total_valid_time"] / 60))
    wandb_logger.write("Average Validation Time", (stats["avg_valid_time"] / 60))
    wandb_logger.update_buffer()
    
    # save model
    log_model_path = config["logger"]["model_weight_path"]
    dir_name = os.path.dirname(log_model_path) 
    os.makedirs(dir_name, exist_ok=True)
    torch.save(flow_field.state_dict(), log_model_path)

<|MERGE_RESOLUTION|>--- conflicted
+++ resolved
@@ -163,7 +163,6 @@
 
             # CMax loss
             if num_iwe == 1:
-<<<<<<< HEAD
                 var_loss = var_criterion(iwes)
                 grad_loss = grad_criterion(iwes)
             elif num_iwe > 1:
@@ -184,29 +183,6 @@
             # event_mask = (iwes == 1.0)
             # event_exist_mask = event_exist_mask.to(dtype=iwes.dtype)
             # wandb_logger.write_img("event_exist_mask", event_exist_mask.detach().cpu().numpy() * 255)
-=======
-                var_loss = var_criterion(blur_iwes)
-                grad_loss = grad_criterion(blur_iwes)
-            elif num_iwe > 1:
-                # var_loss = torch.Tensor([0]).to(device)
-                grad_loss_t_min = grad_criterion(blur_iwes[0].unsqueeze(0))
-                grad_loss_t_mid = grad_criterion(blur_iwes[len(blur_iwes)//2].unsqueeze(0))
-                grad_loss_t_max = grad_criterion(blur_iwes[-1].unsqueeze(0))
-                grad_loss_origin = grad_criterion(blur_origin_iwe)
-                grad_loss = (grad_loss_t_min + grad_loss_t_max + 2 * grad_loss_t_mid) / 4 * grad_loss_origin
-                
-                var_loss_t_min = var_criterion(blur_iwes[0].unsqueeze(0))
-                var_loss_t_mid = var_criterion(blur_iwes[len(blur_iwes)//2].unsqueeze(0))
-                var_loss_t_max = var_criterion(blur_iwes[-1].unsqueeze(0))
-                var_loss_origin = var_criterion(blur_origin_iwe)
-                var_loss = (var_loss_t_min + var_loss_t_max + 2 * var_loss_t_mid) / 4 * var_loss_origin
-            
-            # sample coordinates
-            event_mask = (iwes[0] > 0.0)
-            event_mask = event_mask.to(dtype=iwes.dtype)
-            wandb_logger.write_img("event_mask", event_mask.detach().cpu().numpy() * 255)
->>>>>>> ee54d80d
-            
             sample_coords = pixel2cam.sample_sparse_points(sparsity_level=(48*64), norm_coords=norm_coords)
             t_ref_expanded = t_ref * torch.ones(sample_coords.shape[1], device=device).reshape(1,-1,1).to(device)
             sample_norm_txy = torch.cat((t_ref_expanded, sample_coords[...,0:2]), dim=2)
